--- conflicted
+++ resolved
@@ -124,17 +124,12 @@
         # Write huge temp files (need to address)
         full_bounding_box = BoundingBox.bound_boxes(volume_cache.bounding_boxes)
         write_shape = np.flip(full_bounding_box.get_shape()).tolist()
-<<<<<<< HEAD
         print(f"\nFront Projection Shape: {FPShape}")
         print(f"\nBack Projection Shape (Z/Y/X):{write_shape}")
-        folder_path = Path(config.output_file_folder,
-                           config.output_file_name + f"_{'_'.join(map(str, full_bounding_box.get_min(np.uint32)))}")
+
+        pipeline_input.output_file_path = f"{config.output_file_name}_{'_'.join(map(str, full_bounding_box.get_min(np.uint32)))}"
+        folder_path = Path(config.output_file_folder, pipeline_input.output_file_path)
         folder_path.mkdir(exist_ok=True, parents=True)
-=======
-        pipeline_input.output_file_path = f"{config.output_file_name}_zyx_{'_'.join(map(str, full_bounding_box.get_min(np.uint32)))}"
-        file_path = Path(config.output_file_folder, pipeline_input.output_file_path)
-        file_path.mkdir(exist_ok=True, parents=True)
->>>>>>> 8cbf726f
 
         i_path = Path(config.output_file_folder,
                       config.output_file_name + f"_t_{'_'.join(map(str, full_bounding_box.get_min(np.uint32)))}")
@@ -229,38 +224,10 @@
         start = time.perf_counter()
 
         if config.make_single_file:
-<<<<<<< HEAD
+            pipeline_input.output_file_path += ".tif"
             writer = tif_write(tifffile.TiffWriter(folder_path.with_suffix(".tiff"), bigtiff=is_big_tiff).write)
             for fname in get_sorted_tif_files(folder_path):
                 writer(tifffile.imread(folder_path.joinpath(fname)))
-=======
-            pipeline_input.output_file_path += ".tif"
-            # Save the backprojected volume to a single tif file
-            try:
-
-                load_and_save_tiff_from_slices(
-                    folder_path,
-                    folder_path.with_suffix(".tif"),
-                    delete_intermediate=False,
-                    compression=config.backprojection_compression,
-                    metadata=metadata,
-                    resolution=resolution,     # XY Resolution
-                    resolutionunit=resolutionunit,
-                )
-            except BaseException as e:
-                return f"Error creating single tif file: {e}"
-        else:
-            for tif in folder_path.iterdir():
-                tifffile.imwrite(
-                    tif,
-                    tifffile.imread(tif),
-                    contiguous=config.backprojection_compression is None,
-                    compression=config.backprojection_compression,
-                    metadata=metadata,
-                    resolution=resolution,
-                    resolutionunit=resolutionunit,
-                    software="ouroboros")
->>>>>>> 8cbf726f
 
         # Rescale the backprojected volume to the output mip level
         if pipeline_input.slice_options.output_mip_level != config.output_mip_level:
